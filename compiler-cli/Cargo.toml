--- conflicted
+++ resolved
@@ -78,13 +78,10 @@
 fslock = "0.2.1"
 # Compact and cheap to clone immutable string type
 smol_str = "0.1"
-<<<<<<< HEAD
+# Provides a way to determine if two files are the same using filesystem node ids
+same-file = "1.0.6"
 # Open generated docs in browser
 opener = "0.6"
-=======
-# Provides a way to determine if two files are the same using filesystem node ids
-same-file = "1.0.6"
->>>>>>> c078e228
 
 [dev-dependencies]
 # Test assertion errors with diffs
