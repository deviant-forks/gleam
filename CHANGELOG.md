# Changelog

## Unreleased

- Dependencies can now be loaded from paths. Path dependencies currently use
  the same semantics as hex dependencies, and must be updated using the command
  `gleam deps update` to load changes.
- Blockquotes are now styled in rendered HTML documentation.
- Type aliases can now refer to type aliases defined later in the same module.
- Fixed a bug where unapplied record constructors in constant expressions would
  generate invalid Erlang.
- Fixed a bug where `gleam docs build` would print an incorrect path upon
  completion.
- A warning is now emitted when using `list.length` to check for the empty list,
  which is slow compared to checking for equality or pattern matching (#2180).
<<<<<<< HEAD
- The `gleam docs build` command gains the `--open` flag to open the docs after they are generated (#2188).
=======
- The new `gleam remove <package_name>` can be used to remove dependencies
  from a Gleam project.
>>>>>>> c078e228

## v0.29.0 - 2023-05-23

- New projects now require `gleam_stdlib` v0.29.

## v0.29.0-rc2 - 2023-05-22

- The `gleam lsp` command is no longer hidden from the help output.
- Fixed a bug where some language server clients would show autocompletion
  suggestions too eagerly.

## v0.29.0-rc1 - 2023-05-16

- The language server will now provide autocomplete suggestions for types and
  values either imported or defined at the top level of the current module.
- Fixed a bug where record patterns using the spread operator (`..`) to discard
  unwanted arguments would not type check correctly when the record had no
  labelled fields.
- Add support for using sized binary segments in pattern matches when targeting
  JavaScript.
- A warning is now emitted for double unary negation on ints (`--`) and bools
  (`!!`) as this does nothing but return the original value.
- Previously the build tool would discard the entire build directory when dependencies
  were changed. Now it will only discard the build artefacts for removed
  dependencies.
- The errors emitted when a name is reused in a module have been made clearer.
- Fixed an incorrect URL in the error message for failing to parse a let binding
  with a type annotation.
- Fixed a bug where shadowing a prelude type name could result in incorrect
  errors in exhaustiveness checking.
- Fixed a bug where the language server would in some scenarios not remove an
  error diagnostic after it becomes outdated.
- Fixed a bug where the formatter would incorrectly format blocks with a comment
  before them that were the only argument to a function call.
- Fixed a bug where the language server would not reset the build directory when
  it was created by a different version of Gleam.
- New Gleam projects are created with `erlef/setup-beam@v1.15.4` in their GitHub
  actions CI configuration.
- Running a module now uses the dependency's target and runtime in its `gleam.toml`.

## v0.28.3 - 2023-04-17

- Fixed a bug where the language server would show outdated error diagnostics
  when a new one was emitted in a different module.
- Fixed a bug where the language server would attempt to analyse Gleam modules
  that were outside of the `src` or `test` directories.
- New Gleam projects are created with `actions/checkout@v3.5.1` and
  `erlef/setup-beam@1.15.3` in their GitHub actions CI configuration.

## v0.28.2 - 2023-04-10

- Fixed a bug where comments above a `use` expression would be formatted
  incorrectly.
- Fixed a bug where the formatter would fail to preserve empty lines after a
  block.
- Fixed a bug where the formatter would fail to preserve empty lines after an
  anonymous function with a return annotation.

## v0.28.1 - 2023-04-05

- Fixed a bug where the languag server would unset too many error diagnostics
  when multiple projects are open, more than one have errors, and one of them is
  successfully compiled.
- Fixed a bug where the language server would unset error diagnostics when
  displaying information on hover.
- Added support for type annotations in use statements.

## v0.28.0 - 2023-04-03

- New projects now require `gleam_stdlib` v0.28.

## v0.28.0-rc3 - 2023-03-31

- Fixed a bug where source links would be incorrect in HTML documentation.

## v0.28.0-rc2 - 2023-03-27

- Fixed a bug where single statement blocks inside binary operators could
  generate invalid JavaScript.
- Fixed a bug where the formatter could incorrectly place comments.
- Fixed a bug where the language server would show outdated diagnostics when a
  file with an error reverts to the previous valid version, causing the compiler
  to use the cached version of the file.

## v0.28.0-rc1 - 2023-03-26

- The language server now analyzes files on edit rather than on save, providing
  feedback faster.
- The language server now supports editor sessions that span multiple projects.
  This is useful for mono-repos and projects with both a frontend and backend in
  Gleam.
- The language server now also shows documentation on hover for expressions.
- The language server now shows types and documentation on hover for patterns.
- Added support for negation of integers with the new `-` unary operator.
- Variable assignments are now only permitted within a function or a block, not
  anywhere that an expression is permitted.
- The deprecated `try` expression has been removed.
- The deprecated `assert ... = ...` syntax has been removed.
- Semicolons are no longer whitespace. An error will be emitted if one is
  encountered.
- Warnings are now immediately emitted rather than being buffered until the end
  of the compilation.
- The `--warnings-as-errors` flag is now supported by `gleam build`.
- Blocks are now preserved by the formatter when they only have a single
  expression within them.
- Generated docs now export more meta data to improve the developer experience,
  accessibility and search engine discoverability.
- Files are now only recompiled if they have changed since the last compilation,
  detected by file hash and modification time. Previously only the modification
  time was used.
- Autocompletion of module imports was removed due to a buggy implementation.
- Fixed a bug where the formatter would incorrectly remove `{ ... }` from bit
  string segment value expressions.
- Fixed a bug where TypeScript type definitions files could include incorrect
  type names.
- Fixed a bug where the compiler used VSCode specific behaviour in the language
  server which was incompatible with Helix.
- Fixed a bug where string concatenation patterns on strings with escape
  characters would generate javascript code with wrong slice index.
- Fixed a bug where blocks could parse incorrectly.
- Allow modules to be run with the `gleam run --module` command.

## v0.27.0 - 2023-03-01

- Fixed a bug where `panic` could generate incorrect JavaScript code.
- New projects now require `gleam_stdlib` v0.27.

## v0.27.0-rc1 - 2023-02-26

- The new `panic` keyword can be used to crash the program. This may be useful
  for situations in which a program has got into an unrecoverable invalid state.
- `try` expressions are now deprecated and will be removed in a future version.
- The new `gleam fix` command can be used to automatically convert `try`
  expressions to `use` expressions.
- `let assert ... = ...` is now the syntax for assertion assignments. The
  `assert ... = ...` syntax is deprecated and will be removed in a future
  version. Run `gleam format` to automatically update your code.
- `gleam export hex-tarball` can be used to create a tarball suitable for
  uploading to a Hex compatible package repository.
- The unused private type and constructor detection has been improved.
- The argument `--runtime` now accepts `nodejs` as the name for that runtime.
  The previous name `node` is still accepted.
- Patterns can now be used in `use` expressions.
- Fixed a bug where string concatenation patterns could generate javascript
  code with wrong slice index due to ut8/ut16 length mismatch.
- The Erlang compiler will no longer emit a duplicate warning for unused
  variables.
- Fixed a bug where typescript type definitions for types with unlabelled
  arguments where generated with an invalid identifier and unlabelled fields
  were generated with a name that didn't match the javascript implementation.
- Fixed a bug in the type inferrer were unannotated functions that were
  used before they were defined in a module could in rare cased be inferred
  with a more general type than is correct.
- Fixed a bug where the LSP would fail to show type information on hover for
  expressions after a use expression.
- Fixed a bug where imported constants could generated incorrect JavaScript
  code.
- Fixed a bug where the LSP would perform codegen for dependencies.
- Fixed a bug where the LSP would compile native dependencies needlessly.
- Fixed a bug where integer division with large numbers on JavaScript could
  produce incorrect results.
- Fixed a bug where pattern matches on custom types with mixed labelled and
  unlabelled arguments could not be compiled when targeting JavaScript.
- Fixed a bug where local variables in case guard constant expressions caused
  the compiler to panic.
- The formatter now truncates meaningless zeroes of floats' fractional parts.
- Anonymous functions may now have an empty body. The compiler will emit a
  warning for functions without a body, and these functions will crash at
  runtime if executed.
- Fixed bug where raised errors on JS would have an extra stack frame recorded
  in them.

## v0.26.2 - 2023-02-03

- The formatter now wraps long `|` patterns in case clauses over multiple lines.
- Fixed a bug where unlabelled function arguments could be declared after
  labelled ones.
- A broken link was removed from the error messages.
- Fixed a bug where using a qualified imported record constructor function as a
  value would produce invalid Erlang code if the name of the record variant was
  an Erlang reserved word.

## v0.26.1 - 2023-01-22

- New projects now require `gleeunit` v0.10.
- Rebar3 dependency projects are now compiled in-place. This fixes an issue
  where some NIF using projects would fail to boot due to some paths not being
  copied to the `build` directory.
- An error is now emitted if a list spread expression is written without a tail
  value.
- An error is now emitted when a function is defined with multiple arguments
  with the same name.
- The error message emitted when a `let` does not match all possible values has
  been improved.
- Fixed a bug where the language server wouldn't analyse test code.
- Fixed a bug where `assert` expressions can generate invalid Erlang.
  warning.
- Fixed a bug where arguments would be passed incorrectly to Deno.
- Fixed a bug where defining variables that shadow external functions could
  generate invalid JavaScript.

## v0.26.0 - 2023-01-19

[Release blog post](https://gleam.run/news/v0.26-incremental-compilation-and-deno/)

- New projects require `gleam_stdlib` v0.26 and `gleeunit` v0.9.
- Fixed a bug where JavaScript default projects would fail to publish to Hex.

## v0.26.0-rc1 - 2023-01-12

- Added support for Deno runtime for JavaScript target.
- Scientific notation is now available for float literals.
- The compiler now supports incremental compilation at the module level. If a
  module or its dependencies have not been changed then it will not be
  recompiled.
- The format used by the formatter has been improved.
- 4 digit integers are now always formatted without underscores.
- Running `gleam new` will skip `git init` if the new project directory is
  already part of a git work tree.
- Generated HTML documentation now includes all static assets, including web
  fonts, so that it can be accessed offline and in future once CDNs would 404.
- Generated HTML documentation now supports TypeScript syntax highlighting.
- New Gleam projects are created using GitHub actions erlef/setup-beam@v1.15.2.
- Some modules can now be hidden from the docs by specifying a list of glob
  patterns in `internal_modules` in `gleam.toml`. The default value for this
  list is `["$package_name/internal", "$package_name/internal/*"]`.
- The `gleam new` command gains the `--skip-git` flag to skip creation of
  `.git/*`, `.gitignore` and `.github/*` files.
- The `gleam new` command gains the `--skip-github` flag to skip creation of
  `.github/*` files.
- Fixed a bug where no error would be emitted if a `src` module imported a
  `test` module.
- Fixed a bug where comments in list prepending expressions could be formatted
  incorrectly.
- Fixed a bug where comments in record update expressions could be formatted
  incorrectly.
- Fixed a bug where long `use` expressions could be formatted incorrectly.
- Fixed a bug integer multiplication would overflow large integers when
  compiling to JavaScript.
- Fixed `int` and `float` formatting in `const`s and patterns.
- Fixed a bug where piping into a function capture expression with a pipe as one
  of the arguments would produce invalid Erlang code.
- Formatter no longer removes new lines in expression blocks within case branches

## v0.25.3 - 2022-12-16

- 4 digit integers are no longer automatically formatted with underscores.

## v0.25.2 - 2022-12-16

- Updated `actions/checkout` from `actions/checkout@v3.0.0` to `@v3.2.0` for
  projects created via `gleam new`.
- Fixed a bug where `gleam new` would set a `Rebar3` version to `25.1`
  instead of the latest stable `3`.
- Updated following runtime versions set via `gleam new`: `Erlang/OTP`
  to `25.2`, and `Elixir` to `1.14.2`.
- The formatter now inserts underscores into larger `Int`s and the larger
  integer parts of `Float`s.
- Added support for top level TypeScript file inclusion in builds.
- The build tool will now favour using rebar3 over Mix for packages that support
  both. This fixes an issue where some packages could not be compiled without
  Elixir installed even though it is not strictly required.

## v0.25.1 - 2022-12-11

- New Gleam projects are now configured to explicitly install rebar3 using
  GitHub actions erlef/setup-beam.
- A better error message is now shown when attempting to use a function within a
  constant expression.
- Changed float size limit in bitstring expressions to 16, 32 or 64, when static.
  Also allowed dynamic size.
- New Gleam projects are created using GitHub actions erlef/setup-beam@v1.15.0.
- Fixed a bug where returning an anonymous function from a pipeline and calling
  it immediately without assigning it to a variable would produce invalid Erlang
  code.
- Fixed a bug where the formatter would remove the braces from negating boolean
  expressions.

## v0.25.0 - 2022-11-24

[Release blog post](https://gleam.run/news/v0.25-introducing-use-expressions/)

## v0.25.0-rc2 - 2022-11-23

- Fixed a bug where Gleam dependency packages with a `priv` directory could fail
  to build.
- Fixed a regression where Elixir and Erlang Markdown code blocks in generated
  documentation would not be highlighted.

## v0.25.0-rc1 - 2022-11-19

- Generated HTML documentation now includes the `theme-color` HTML meta tag.
- The `use` expression has been introduced. This is a new syntactic sugar that
  permits callback using code to be written without indentation.
- Nightly builds are now also published as OCI container images hosted on
  GitHub.
- Fixed a bug where the build tool would not hook up stdin for Gleam programs it
  starts.
- Fixed a bug where using a record constructor as a value could generate a
  warning in Erlang.
- Fixed a bug where the build tool would use precompiled code from Hex packages
  rather than the latest version, which could result in incorrect external
  function usage in some cases.
- Fixed a bug where the warning for `todo` would not print the type of the code
  to complete.
- Fixed a bug where `try` expressions inside blocks could generate incorrect
  JavaScript.
- Generated HTML documentation now includes all static assets (but the web
  fonts), so that it can be accessed offline or in far future once CDNs would 404.
- New Gleam projects are created using GitHub actions erlef/setup-beam@v1.14.0
- The `javascript.typescript_declarations` field in `gleam.toml` now applies to
  the entire project rather than just the top level package.
- The formatter now adds a `0` to floats ending with `.` (ie `1.` => `1.0`).
- New projects require `gleam_stdlib` v0.25.

## 0.24.0 - 2022-10-25

[Release blog post](https://gleam.run/news/gleam-v0.24-released/)

## 0.24.0-rc4 - 2022-10-23

- Fixed a bug where the string concatenate operator could produce invalid Erlang
  code when working with pipe expressions.

## 0.24.0-rc3 - 2022-10-20

- Fixed a bug where the OOP method call error hint would be shown on too many
  errors.
- Fixed a bug where the string concatenate operator could produce invalid Erlang
  code when working with constant values.

## 0.24.0-rc2 - 2022-10-18

- Fixed a bug where imported and qualified record constructors used in constant
  expressions could fail to resolve.

## 0.24.0-rc1 - 2022-10-15

- Gleam can now compile Elixir files within a project's `src` directory.
- The `<>` operator can now be used for string concatenation and for string
  prefix pattern matching.
- Fixed a bug where TypeScript definitions may have incorrect type parameters.
- New projects depend on `gleam_stdlib` v0.24.
- New projects' GitHub Actions config specifies Erlang/OTP 25.1 and suggest
  Elixir 1.14.1.
- If you attempt to use the method call syntax (`thing.method()`) on a value
  without that field the error message will now include a hint explaining that
  Gleam is not object oriented and does not have methods.
- Fixed a bug in the formatter where multiple line documentation comments for
  custom type constructor fields could be formatted incorrectly.
- Fixed a bug where tail call optimisation could be incorrectly applied when
  compiling to JavaScript in some situations.
- Fixed a bug where the remainder operator would return NaN results when the
  right hand side was zero when compiling to JavaScript.
- Fixed a bug where Elixir dependencies would fail to compile on Windows.
- Fixed a bug where images added to HTML documentation via documentation
  comments would not have a max width.

## v0.23.0 - 2022-09-15

[Release Blog Post](https://gleam.run/news/gleam-v0.23-released/)

## v0.23.0-rc2 - 2022-09-15

- New Gleam projects are created using GitHub actions erlef/setup-beam@v1.13.0
  and actions/checkout@v3.0.0.
- New Gleam projects are created using version v0.23.0 of the stdlib.
- Fixed a bug where LSP hovering would fail to locate the expression.

## v0.23.0-rc1 - 2022-09-01

- Gleam can now build dependency packages that are managed using Mix.
- Compiler performance has been improved by buffering disc writing and by lazily
  loading TLS certs. In testing this doubles performance when compiling the
  standard library.
- The `gleam publish` command now adds the `priv` directory and any `NOTICE`
  file to the tarball.
- The `gleam update` command can now be used to update dependency packages to
  their latest versions.
- Module functions with empty bodies are no longer syntax errors.
- The format used by the formatter has been improved.
- OpenSSL swapped out for RustTLS.
- Generated HTML documentation now includes a search bar.
- The LSP will now provide autocompletion for imports.
- A helpful error message is now returned when assignments are missing either a
  keyword or a value.
- Qualifiers are now used when multiple types have the same name in an error
  message.
- In JavaScript, if an object has defined an `equals` method in its prototype,
  Gleam will now use this method when checking for equality.
- Functions can now be defined and referenced in constant expressions.
- An error is now raised if the record update syntax is used with a custom type
  that has multiple constructors.
- An error is now raised if a module is imported multiple times.
- Fixed a bug where defining a type named `CustomeType` would product invalid
  JavaScript.
- Fixed a bug where defining a variable with the same name as an unqualified
  import would produce invalid JavaScript.
- Fixed a bug where piping to `todo` would generate invalid Erlang code.
- Fixed a bug where inspecting a JavaScript object with a null prototype would
  crash.
- Fixed a bug where the formatter could crash if source code contained 3 or more
  empty lines in a row.
- Fixed a bug where the formatter would remove braces from blocks used as the
  subject of a case expression.
- Fixed a bug alternative patterns with a clause containing a pipe with a pipe
  after the case expresson could render incorrect Erlang.
- Fixed a bug where formatter would strip curly braces around case guards even
  when they are required to specify boolean precedence.
- Fixed a bug where `gleam new` would in some situations not validate the
  target directory correctly.
- Fixed a bug where pipes inside record update subjects could generate invalid
  Erlang.
- Fixed a bug where pipes inside record access could generate invalid Erlang.

## v0.22.1 - 2022-06-27

- The `gleam publish` confirmation prompt now accepts both "Y" and "y".
- Fixed a bug where `todo` would not emit the correct line number to the LSP while.

## v0.22.0 - 2022-06-12

[Release Blog Post](https://gleam.run/news/gleam-v0.22-released/)

- New projects are created with `gleam_stdlib` v0.22.

## v0.22.0-rc1 - 2022-06-12

- Fixed a bug where doc comments would dissociate from their statements when
  generating html documentation.
- You are now allowed to use named accessors on types with multiple constructors if the
  accessor's name, position and type match (among the constructors) (#1610).
- Added the ability to replace a release up to one hour after it is published
  using `gleam publish --replace`.
- `gleam publish`, `gleam docs publish`, `gleam docs remove`, `gleam hex retire`,
  and `gleam hex unretire` now have access to environment variables for
  username (default key `HEXPM_USER`) and password (default key `HEXPM_PASS`)
- The `gleam publish` command gains the `-y/--yes` flag to disable the "are you
  sure" prompt.
- Clear outdated files from the build directory after compilation.
- Fixed a bug where immediately calling the value that a case expression
  evaluates to could generate invalid JavaScript.
- Fixed a bug where the default project target is set to JavaScript,
  but the project would run on target Erlang instead.
- The compiler is now able to generate TypeScript declaration files on target
  JavaScript (#1563). To enable this edit `gleam.toml` like so:

  ```toml
  [javascript]
  typescript_declarations = true
  ```

- Fixed a bug where argument labels were allowed for anonymous functions.
- Fixed a bug where JavaScript code could be invalid if a variable is defined
  inside an anonymous function with a parameter with the same name as the
  variable.
- Fixed a bug where importing a JavaScript function named "then" could produce
  invalid code.
- Fixed a bug where constants that reference locally defined custom types could
  render invalid JavaScript.
- The project generator will no longer permit use of the reserved `gleam_`
  prefix.
- Generated HTML docs easter egg updated.
- `gleam export erlang-shipment` can be used to create a directory of compiled
  Erlang bytecode that can be used as a deployment artefact to get your
  application live.
- `gleam format` will now preserve (up to one) empty lines between consecutive
  comments, as well as between comments and any following expression
- The deprecated rebar3 integration has been removed.
- Fixed a bug where `gleam format` would output an unwanted newline at the top
  of documents that only contain simple `//` comments.
- No longer add `dev-dependencies` to generated `.app` Erlang files unless
  we're compiling the root project (#1569).
- Fixed a bug where the formatter could render a syntax error with lists on long
  unbreakable lines.
- Fixed a bug where JavaScript variable names could be incorrectly reused.
- Fixed a bug where `gleam format` would remove the braces around a tuple index
  access when accessing a field of the returned element.
- Fixed a bug case clause guards could render incorrect JavaScript if a variable
  name was rebinded in the clause body.
- The `gleam compile-package` command no longer generates a `.app` file. This
  should now be done by the build tool that calls this command as it is
  responsible for handling dependencies.
- Fixed a bug where piping a list tail would create invalid Erlang code (#1656).

## v0.21.0 - 2022-04-24

[Release Blog Post](https://gleam.run/news/v0.21-introducing-the-gleam-language-server/)

- New projects are created with `gleam_stdlib` v0.21.

## v0.21.0-rc2 - 2022-04-20

- Added the ability to replace a release up to one hour after it is published
  using `gleam publish --replace`.
- The language server will now enter a degraded mode that only performs
  formatting if running in a directory that is not a Gleam project with a
  `gleam.toml`.

## v0.21.0-rc1 - 2022-04-16

- The Gleam language server is here! This will provide IDE like features for
  code editors that support LSP, including but not limited to VSCode, Neovim,
  Emacs, Eclipse, Visual Studio, and Atom. This first version includes these
  features:
  - Project compilation.
  - Inline errors and warnings.
  - Type information on hover.
  - Go-to definition.
  - Code formatting.
- Fixed a bug in generated JavaScript code where functions named `then` would
  cause errors when dynamically imported.
- Initialize `git` repo when creating a new project.
- Log messages controlled with `GLEAM_LOG` now print to standard error.
- Log message colours can be disabled by setting the `GLEAM_LOG_NOCOLOUR`
  environment variable.
- You can now specify multiple packages when using `gleam add`.
- Bools can now be negated with the `!` unary operator.
- If the compiler version changes we now rebuild the project from scratch on
  next build command to avoid issues arising from reading metadata in an old
  format (#1547).
- Updated the "Unknown label" error message to match other error messages
  (#1548).
- Type holes are now permitted in function arguments and return annotations
  (#1519).
- Unused module imports now emit a warning (#1553).
- The error message for failing to parse a multiline clauses without curly
  braces has been improved with a hint on how to fix the issue (#1555).
- The error messages for when rebar3 or Erlang are missing from the machine has
  been improved with a tip on how to install them (#1567).
- Corrected the hint given with certain int and float binary operator type
  errors.
- Add support for `int` and `float` bitstring type when compiling to JavaScript.
- Add support for specifying size of integers in a bitstring. Supports only exact binaries,
  i.e. length is a multiple of 8.
- Fixed compilation of rebar3 based dependencies on Windows.

## v0.20.1 - 2022-02-24

- The type checker has been improved to enable use of the record access syntax
  (`record.field`) in anonymous functions passed into higher order functions
  without additional annotations.

## v0.20.0 - 2022-02-23

[Release Blog Post](https://gleam.run/news/gleam-v0.20-released/)

- New projects are created with `gleam_stdlib` v0.20.

## v0.20.0-rc1 - 2022-02-20

- Type unification errors involving user annotated types now refer to the names
  specified by the user instead of internal rigid-type ids.
- The build tool now validates that listed licenses are valid SPDX expressions.
- A WebAssembly version of the compile is now available for use in JavaScript
  and other WebAssembly environments.
- New projects include Hex badges and a link to Hexdocs.
- Enhance type mismatch errors in the presence of try.
- Enhance type mismatch error for an inconsistent try.
- Enhance type mismatch error for pipe expressions to show the whole pipeline
  and not only its first line.
- Fixed a bug where sometimes type variable could be reused result in incorrect
  non-deterministic type errors.
- Built in support for the Mix build tool has been removed. The `mix_gleam`
  plugin is to be used instead.
- Introduce a limited form of exhaustiveness checking for pattern matching
  of custom types, which only checks that all constructor tags are covered
  at the top level of patterns.
- The `ebin` directory is now copied to the build directory for rebar3 managed
  dependencies if present before compilation.
- The format used by the formatter has been improved.
- Package names in `gleam.toml` are validated when the config is read.
- The `priv` directory is linked into the build directory for Gleam projects
  managed by the build tool.
- Fixed a bug where type errors from pipes could show incorrect information.
- Fixed a bug where types could not be imported if they had the same name as a
  value in the prelude.

## v0.19.0 - 2022-01-12

Dedicated to the memory of Muhammad Shaheer, a good and caring man.

[Release Blog Post](https://gleam.run/news/gleam-v0.19-released/)

## v0.19.0-rc4 - 2022-01-10

- New projects are created with `gleam_stdlib` v0.19 and `gleeunit` v0.6.
- Fixed a bug where external functions could be specified with the wrong module
  name in generated Erlang when imported from a nested module in another
  package.
- Fixed a bug where warnings wouldn't get printed.

## v0.19.0-rc3 - 2022-01-07

- Fixed a bug where precompiled packages would fail to compile due to Erlang
  files being compiled twice concurrently.

## v0.19.0-rc2 - 2022-01-06

- Erlang modules are now compiled in a multi-core fashion.
- New projects are created with `erlef/setup-beam` v1.9.0 instead of
  `gleam-lang/setup-erlang` and `gleam-lang/setup-gleam`.
- Fixed a bug where tail call optimisation could generate incorrect code when
  the function has argument names that are JavaScript keywords.
- Fixed a bug where the build would continue when dependency packages failed to
  compile.
- Fixed a bug where `include` directories would not be accessible by the Erlang
  compiler during Gleam compilation.

## v0.19.0-rc1 - 2022-01-03

- The build tool now supports the JavaScript target. The target can be specified
  in either `gleam.toml` or using the `--target` flag.
- The `gleam check` command has been introduced for rapidly verifying the types
  of Gleam code without performing codegen.
- `true` and `false` can no longer be used as pattern matching variables, to
  avoid accidental uses of incorrect syntax that is popular in other languages.
  An error will hint about using Gleam's `True` and `False` values instead.
- You can now remove build artifacts using the new `gleam clean` command.
- The `compile-package` can now generate `package.app` files and compile source
  modules to `.beam` bytecode files.
- The flags that `compile-package` accepts have changed.
- Published Hex packages now include precompiled Erlang files.
- Erlang record headers are now written to the `include` directory within the
  package build directory.
- The format used by the formatter has been improved.
- Fixed a bug where tail recursion could sometimes generated incorrect
  JavaScript code.
- Performance of code generators has been slightly improved.
- Allow the record in a record expansion to be an expression that returns a
  record.
- Fixed a bug where external function module names would not be escaped
  correctly if they contained special characters and were assigned to a
  variable.
- A helpful error message is shown if Erlang is not installed.

## v0.18.2 - 2021-12-12

- Erlang applications are now automatically started when the VM is started by
  `gleam run` and `gleam test`.

## v0.18.1 - 2021-12-12

- Fixed a bug where pipe expressions in record updates and operator expressions
  could generate incorrect Erlang code.
- The `priv` directory is now copied to the output directory for rebar3 packages
  prior to compilation. This is required for some packages to compile.
- Fixed a bug where deps that fail to compile would be skipped when compilation
  would next be attempted, resulting the project being in an invalid state.

## v0.18.0 - 2021-12-06

[Release Blog Post](https://gleam.run/news/gleam-v0.18-released/)

- New projects now include `gleeunit`.

## v0.18.0-rc3 - 2021-12-05

- URL format in gleam.toml is now validated.
- The `gleam deps list` command has been added.
- Fixed a bug where changing requirements in `gleam.toml` would not cause deps
  to be re-resolved.
- Fixed a bug where locked deps would cause incompatible package requirements to
  be discarded.
- Development dependencies are now included in the applications listed in the
  generated OTP `.app` file.
- `gleam.toml` now includes an `erlang.extra_applications` key to specify extra
  OTP applications that need to be started.

## v0.18.0-rc2 - 2021-11-26

- Fixed a bug where OTP .app files would be generated with invalid syntax.
- Removed extra whitespace from newly generated projects.

## v0.18.0-rc1 - 2021-11-25

- Gleam can now compile Gleam projects.
- Gleam can now run tests with the `gleam eunit` command.
- Gleam can now run programs with the `gleam run` command.
- Gleam can now run an Erlang shell with the `gleam shell` command.
- Gleam can now resolve package versions for a Gleam project's dependency tree.
- Gleam can now download Hex packages.
- Gleam can now build dependency packages that are managed using Gleam or
  rebar3.
- Gleam is now the default build tool for new projects.
- The template names for `gleam new` have been changed.
- Fixed a bug where the error message for a record update with an unknown field
  would point to all the fields rather than the unknown one.
- Improved styling for inline code in generated documentation.
- New projects use v0.18 of the stdlib.

## v0.17.0 - 2021-09-20

[Release Blog Post](https://gleam.run/news/gleam-v0.17-released/)

- Functions now get special handling when being printed from JavaScript.

## v0.17.0-rc2 - 2021-09-19

- Errors thrown when no case clause or assignment pattern matches the subject
  value now include more debugging information when targeting JavaScript.
- New projects are generated using `gleam_stdlib` v0.17.1.

## v0.17.0-rc1 - 2021-09-11

- Redesigned the Gleam prelude to be a module of core classes when compiling to
  JavaScript. This improves the resulting generated code and makes debugging and
  interop easier.
- Projects without rebar3 can be generated using the `gleam-lib` template.
- JavaScript modules are imported using a camel case variable name to avoid name
  collisions with variables.
- Pipelines now use assignments in the generated code in order to preserve the
  order of any side effects.
- Fixed a bug where the compiler would crash rather than raise an error if a
  project contained a single module and attempted to import another.
- Special variable naming has been made more consistent in rendered Erlang and
  JavaScript.
- Conditional compilation can now be used to have different code within a module
  when compiling to a specific target.
- Fixed a bug where `todo` caused values not to be returned in JavaScript.
- Fixed a bug where multiple discarded function arguments generated invalid
  JavaScript.
- Fixed a bug where using JavaScript reserved words as function argument names
  caused generated invalid JavaScript.
- Fixed a bug where a case expression of just a catch-all pattern generated
  invalid JavaScript.
- Fixed a bug where the formatter would incorrectly render extra newlines below
  try expressions.
- Fixed a bug where tail recursive functions with arguments with the same name
  as JavaScript reserved words generated the wrong JavaScript.
- Fixed a bug where list equality would be incorrectly reported in JavaScript.
- Multiple subjects are now supported for case expressions in JavaScript.
- Fixed a bug where matching using a Bool or Nil literal as the subject for a
  case expression would produce invalid code when compiling to JavaScript.
- Unsupported feature error messages now include file path and line numbers for
  debugging.
- Bit string literals with no segment options or just the `bit_string`, `utf8`
  or `utf8_codepoint` options can be constructed when compiling to JavaScript.
- The format of generated JavaScript has been improved.
- Fixed a bug where rendered JavaScript incorrectly incremented variables when
  reassigned in patterns.
- Added `eval` and `arguments` to JavaScript reserved words.
- Support for the deprecated `tuple(x, y, ...)` syntax has been removed in favor
  of the more concise (`#(x, y, ...)`). Use `gleam format` with the previous
  version of the compiler to auto-migrate.
- New OTP projects are generated using `gleam_otp` v0.1.6.
- Fixed a bug where the equality operators could return the incorrect value for
  records when compiling to JavaScript.
- Fixed a bug where `todo` could sometimes render invalid JavaScript when used
  as an expression in the generated code.
- An error is now emitted if the list spread syntax is used with no prepended
  elements `[..xs]`.
- Fixed a bug where type errors inside piped expressions would be incorrectly be
  reported as being an incorrect usage of the pipe operator.
- Gleam modules with no public exports no longer render private members in
  Erlang.
- Fixed a bug where discard variables used in assert assignments would generate
  invalid Erlang code.
- Fixed a bug where some expressions as case subjects would generate invalid
  JavaScript code.
- Fixed a bug where some assignments as the final expression in a function would
  not return the correct value in JavaScript.
- Gleam packages imported in JavaScript now have the path prefix
  `gleam-packages`. This can be served from your web server or aliased in your
  `package.json` for NodeJS projects.
- Fixed a bug where the type checker would fail to generalise some type
  variables, causing module metadata writing to fail.
- Fixed a bug where tail call optimisation when compiling to JavaScript could
  result in incorrect code.
- Fixed a bug where variable names could be rendered incorrectly in closures.
- An error is now emitted if alternative patterns fail to define all the
  variables defined by the first pattern.
- New projects are generated using `gleam_stdlib` v0.17.0.
- New projects are generated using `gleam_otp` v0.2.0.

## v0.16.1 - 2021-06-21

- Values which are being imported more than once in an unqualified fashion now
  cause an error to be reported.
- Argument docs for custom type constructors are now rendered in the HTML
  documentation.
- Patterns can be used with `try` expressions when compiling to JavaScript.
- Types and record constructors can now be aliased with an uppercase name when
  imported. Aliasing them with a lowercase name is no longer permitted.
- Fixed a bug where nested import paths could be rendered incorrectly in
  JavaScript.

## v0.16.0 - 2021-06-17

[Release Blog Post](https://gleam.run/news/gleam-v0.16-released/)

## v0.16.0-rc4 - 2021-06-17

- Fixed a bug where if a JavaScript global function was imported as an external
  function with the same name the generated code would diverge.

## v0.16.0-rc3 - 2021-06-17

- New projects are generated using `gleam_stdlib` v0.16.0.

## v0.16.0-rc2 - 2021-06-08

- Gleam now supports alternative patterns in case expressions for the JavaScript target.
- The `gleam` prelude module can now be imported when compiling to JavaScript.
- Fixed a bug where the prelude module could not be imported when using the old
  build compiler API.
- Fixed a bug where if a JavaScript global function was imported as an external
  function with the same name the generated code would diverge.
- Type error messages coming from pipe usage have been improved.

## v0.16.0-rc1 - 2021-06-04

- Gleam can now compile to JavaScript! Specify the `--target javascript` flag to
  `gleam compile-package` to use it today.
- A compile time error is now raised when multiple module level constants with
  the same name are defined.
- Fixed a bug where declaring a type constructor using reserved erlang keyword
  in its fields results in invalid erlang code being generated.
- Fixed a bug where calling a function with discarded labelled arguments
  incorrectly results in a compile error.
- Fixed a bug where assert statements return the wrong value.
- The `gleam new` command requires a root folder param, project name is
  optional and if not provided the project name will be inferred from
  the folder name.
- Generated Erlang record header files now contain Erlang type information.
- New OTP application projects depend on `gleam_otp` v0.1.5.
- The output of the formatter has been improved.

## v0.15.1 - 2021-05-07

- Fixed a bug where blocks that contained try expressions could be formatted
  incorrectly.

## v0.15.0 - 2021-05-06

[Release Blog Post](https://gleam.run/news/gleam-v0.15-released/)

## v0.15.0-rc1 - 2021-05-05

- Syntax highlighting of Gleam code in generated HTML documentation has been
  improved.
- Fixed a bug where markdown tables in rendered HTML documentation would have
  the incorrect background colour on every other row.
- Tuples now have a new, concise syntax variant: `#(x, y, ...)`. Existing code
  can be auto-migrated to the new syntax by running `gleam format`.
- Fixed a bug where customt type constructors with Erlang keywords as names
  would generate invalid Erlang code.
- Gleam now supports `\e` string escapes.
- Values and types from the prelude can now be used in a qualified fashion by
  importing the `gleam` module.
- Empty lists can now be used in constants.
- Compiler performance has been improved when working with lists.
- Compiler performance has been improved when working with sequences of
  expressions.
- Assignments using `let` and `assert` are now expressions and no longer require
  a following expression in their containing block. They are now themselves
  expressions.
- Fixed a bug where tuple indexing could incorrectly claim a tuple is not of
  type tuple in some circumstances.
- Glean `new` command now checks if target folder exists, if so it returns
  an error.
- A compile time error is now raised if a module is defined with the name `gleam`.
- A compile time error is now raised if a module is defined with the a keyword
  in the name.
- New projects are generated using `gleam_stdlib` v0.15.0.
- New projects are generated at v0.1.0.

## v0.14.4 - 2021-03-27

- The Gleam compiler has been updated to compile with the new Rust v1.51.0.
- New project's `gleam.toml` has a comment that shows how to add a
  `repository` field.
- New projects no longer include a licence field in `src/$APP.app.src` by
  default.

## v0.14.3 - 2021-03-20

- Added an error hint when joining string using the `+` or `+.` operator.
- New projects are created with `setup-erlang` v1.1.2 and Erlang/OTP v23.2.
- Fixed a bug where the compiler would be unable to locate an imported module
  if a value from a nested module is used in a qualified fashion.

## v0.14.2 - 2021-03-02

- Project names can now contain numbers.

## v0.14.1 - 2021-02-27

- The error message for binary operators has been given more detail and
  hints.
- Fixed a bug where alternative patterns would incorrectly report unused
  variables.
- Fixed a bug where private types shadowed shadowed by values would
  incorrectly report unused variables.

## v0.14.0 - 2021-02-18

[Release Blog Post](https://gleam.run/news/gleam-v0.14-released/)

## v0.14.0-rc2 - 2021-02-18

- New projects are created with `gleam_stdlib` v0.14.0.

## v0.14.0-rc1 - 2021-02-14

- Gleam now generates Erlang typespecs.
- New projects no longer include a licence file by default.
- New projects can be created using the new `escript` template to generate a
  command line tool style program.
- A warning is emitted when a literal value is constructed but not used.
- Automatically generate a link to repository in docs if available.
- Code in HTML documentation is has highlighted syntax.
- Gleam now only supports `\r`, `\n`, `\t`, `\"`, and `\\` string escapes.
- A set of OCI container images are built automatically for each release.
- New compile time checks for invalid bit string literals and patterns have
  been added.
- The error messages for syntax errors in names have been improved.
- Fixed a bug where the repo URL would render incorrectly in HTML docs.
- Fixed a bug where piping a block can render invalid Erlang.
- New compile time warnings on unused types, functions and variables.
- The runtime error emitted by the `todo` keyword now carries additional
  information.
- The runtime error emitted by the `assert` keyword now carries additional
  information.
- Fixed a bug where bit string patterns would not correctly unify with the
  subject being pattern matches on.
- Documentation dark mode.
- Fixed a bug where some app.src properties were incorrectly named.
- `--warnings-as-errors` flag added to `gleam build` command.

## v0.13.2 - 2021-01-14

- `ring` dep upgraded to enable compilation on Apple M1 ARM processors.

## v0.13.1 - 2021-01-13

- Fix off-by-one error in message messages.

## v0.13.0 - 2021-01-13

[Release Blog Post](https://gleam.run/news/gleam-v0.13-released/)

- New Gleam projects use stdlib v0.13.0.

## v0.13.0-rc2 - 2021-01-12

- The `version` property in `gleam.toml` is now optional again.

## v0.13.0-rc1 - 2021-01-09

- Variable names now only have 1st letter capitalized when converted to erlang.
- Records defined in other modules can now be used in module constants.
- Documentation can link from functions, types & constants to their source
  code definitions on popular project hosting sites.
- Documentation hosted on HexDocs now has a version selector.
- Fixed a bug where the `app` project template rendered invalid code.
- Newly generated projects use stdlib v0.12.0.
- Named subexpressions in patterns now render correct Erlang.
- The anonymous function syntax now successfully parses with whitespace
  between `fn` and `(`.
- Fixed a bug where the formatter would incorrectly remove blocks around some
  binary operators.
- Constants can now be defined after they are used in functions
- The parser has been rewritten from scratch, dramatically improving error
  messages and compilation times.
- `1-1` and `a-1` are now parsed as `1 - 1` and `a - 1`
- Further information has been added to the error messages when a function
  returns the wrong type.
- Further information has been added to the error messages when case clauses
  return different types.
- Fixed a bug where imported record constructors without labels used as an
  anonymous function generates incorrect Erlang.

## v0.12.1 - 2020-11-15

- The compiler can now discriminate between record access and module access
  for shadowed names
- The `new` command will no longer permit projects to be made with names that
  clash with Erlang standard library modules.
- The formatter now correctly treats lines of only whitespace as empty.
- The styling of tables in rendered HTML documentation has been improved.
- Rendered HTML documentation has regained its max-width styling.

## v0.12.0 - 2020-10-31

[Release Blog Post](https://gleam.run/news/gleam-v0.12-and-gleam-otp-v0.1-released/)

## v0.12.0-rc4 - 2020-10-31

- The rendered module documentation sidebar can now scroll independently to
  the page.
- Application projects now have the correct `mod` value in the generated
  `.app.src`.
- Records without fields can now be used in module constants.
- New application projects are now created used Gleam's type safe OTP pulled
  from Hex.

## v0.12.0-rc3 - 2020-10-24

## v0.12.0-rc2 - 2020-10-24

## v0.12.0-rc1 - 2020-10-24

- The utf8, utf16, and utf32 type specifiers are now only available in bit
  string construction, matching must be done with the codepoint versions.
- Functions may now be called before they are defined in a module. This
  enabled mutually recursive functions!
- Discarded variable names may now include numbers.
- Fixed a bug where discarded variables might generate incorrect Erlang.
- Added support tuple access in clause guards.
- New projects are created with version 1.0.2 of the setup-gleam GitHub
  action.
- New application projects are now created used Gleam's type safe OTP.
- Comments are now correctly handled on platforms that use \r\n line endings,
  such as Windows.

## v0.11.2 - 2020-09-01

- Fixed a bug where an imported constructor would emit an unused constructor
  warning when only used in pattern matching.

## v0.11.1 - 2020-08-31

- The formatter style has been improved to render function type arguments on
  a single line when possible, even if the return type will not fit on a
  single line.
- The format for printed types in error messages has been improved.
- Fixed a bug where the formatter would strip a constructor pattern spread
  when no fields are given.
- Fixed a bug where assigning the result of a block to a variable would
  generate incorrect Erlang.
- The formatter style has been improved for function calls that take a single
  block as an argument.
- Reserved words are no longer incorrectly permitted as project names.

## v0.11.0 - 2020-08-28

[Release Blog Post](https://lpil.uk/blog/gleam-v0.11-released/)

## v0.11.0-rc3 - 2020-08-27

- Bit strings now support non-literal strings as segment values.
- Fixed a bug where Erlang variables could be generated with incorrect names
  when defining an anonymous function.

## v0.11.0-rc2 - 2020-08-24

- The formatter style has been improved to render some single argument calls
  in a more compact style.

## v0.11.0-rc1 - 2020-08-22

- Field access now works before the custom type is defined.
- The error message returned by the compiler when the user tries to use unknown
  labelled arguments now handles multiple labels at once, and does not suggest
  labels they have already supplied.
- The formatter style has been improved to use a trailing comma on imports
  broken over multiple lines.
- The formatter style has been improved to wrap lists and bit strings over as
  few lines as possible if the elements are Ints, Floats, or Strings.
- The formatter style has been improved to preserve comments on labelled
  call arguments.
- The formatter style has been improved to preserve empty lines in assignments.
- The performance of the formatter has been improved.
- Records can be updated using the spread syntax. A warning is emitted if no
  fields are updated when using this syntax.
- Fixed a bug where type parameters can leak between different type
  definitions in a module.
- Markdown tables, footnotes, strikethroughs, and tasklists are now supported
  in documentation.
- Fixed a bug where generic types may be incorrectly unified.
- Ints and floats can now be written with underscores for clarity.
- The warning for a `todo` now includes the required type of the
  not-yet-implented expression.
- Holes can be used in type annotations to specify part of a type, leaving the
  rest for inference.
- The incorrect arity error now prints any missing labelled arguments.
- Fixed a bug where Erlang variables could be generated with incorrect names
  when directly calling an anonymous function.
- A warning is emitted when a type is imported or created but not used.
- Fixed a bug where Erlang variables names could clash when rebinding
  variables while similarly named variables ending in a number are in scope.
- Fixed a bug in the pretty printer which prevented the formatter from
  rendering sub-expressions in a single line when later code would not fit on
  the same line.
- The formatter style has been improved to render some single argument calls
  in a more compact style.
- Gleam now supports hex, octal, and binary literals.
- Rebar3 hex packages now include `gleam.toml` and `gen`.
- Newly generated projects use stdlib v0.11.0.

## v0.10.1 - 2020-07-15

- Fixed a bug where the compiler failed to return an error when type checking
  a tuple with the wrong arity in a pattern.
- The error message for a duplicate module member now shows the location of
  both definitions.
- Fix compiler bug where labelled arguments were being reordered incorrectly.

## v0.10.0 - 2020-07-01

[Release Blog Post](https://lpil.uk/blog/gleam-v0.10-released/)

- Newly generated projects use stdlib v0.10.1.
- Fixed a bug where discards inside bit string patterns generated invalid
  code.

## v0.10.0-rc2 - 2020-06-30

- Fixed a bug where variables names would be incorrectly generated when using
  alternative patterns.

## v0.10.0-rc1 - 2020-06-29

- Single letter module names are now permitted.
- Added support for bit string syntax.
- Support for the deprecated list prepend syntax has been removed.
- Added module level constants that are inlined at compile time.
- Public module level constants generate documentation.
- The formatter style has been improved to wrap and sort imports.
- The formatter now permits comments at the end of module function bodies.
- The formatter now skips files that match patterns defined in ignore files
  such as .gitignore and .ignore.
- Error message diagnostic code previews for type errors when using the the
  pipe operator have been made more accurate.
- Added support for list literals in clause guards.
- Fixed bug when reassigning a variable inside a case clause with alternative
  patterns.
- Todos can now take an optional label.

## v0.9.1 - 2020-06-12

- Fixed a bug where binary operators may lose required `{ }`s when formatted.

## v0.9.0 - 2020-06-01

[Release Blog Post](https://lpil.uk/blog/gleam-v0.9-released/)

- Newly generated projects use stdlib v0.9.0.
- Additional information is printed to the console when generating HTML
  documentation from Gleam code.
- Fixed a bug where blocks on either side of a binary operator would be
  rendered without `{ }`.

## v0.9.0-rc1 - 2020-05-26

- The formatter style has been improved.
- Numbers are now permitted in module names.
- Emitted Erlang code correctly adds parentheses around binary subexpressions
  to preserve precedence.
- Record names and fields are now escaped in `.hrl` files if they conflict
  with Erlang reserved words
- Annotations are now supported on `let` and `assert` expressions
- Formatter now accepts comments for the fields of a custom type's constructors
- Added opaque custom types, which have constructors that cannot be accessed
  from outside their own modules.
- Additional (arbitrary) markdown documentation pages can now be added and
  built with `docs build`.
- Fix code generation when calling functions returned through either record
  or tuple access
- Add lookup for Gleam source code in Mix's `deps` directory.
- Newly generated Gleam projects use the GitHub action
  `gleam-lang/setup-erlang` v1.1.0.
- Added support for custom type record literals in guards.
- Type variables are now correctly preserved within nested scopes.

## v0.8.1 - 2020-05-19

- The formatter now correctly handles unicode comments.

## v0.8.0 - 2020-05-07

[Release Blog Post](https://lpil.uk/blog/gleam-v0.8-released/)

- The `docs build`, `docs publish`, and `docs remove` commands can be used to
  compile HTML documentation locally, publish them to HexDocs, and remove them
  from HexDocs respectively.
- Type error reporting has been improved when using the pipe operator.
- Newly generated projects use stdlib v0.8.0.
- The compiler can now emit warnings. Currently there are warnings for using
  the old '|' syntax in lists and for todos.
- Will give a clearer error when a function given as an argument to another
  function doesn't match the type of the parameter.
- Fixed bug where imported type constructors had the incorrect arity.
- Fixed bug where a doing an unqualified import of a type constructor and
  giving it an alias would use the wrong name if it contained any values.
- Fixed a bug trying to access an imported constructor which contained values.
- Fixed a compiler crash that occurred when trying to unify a tuple with something
  other than another tuple or a variable.
- Added support for tuple literals in guards.

## v0.8.0-rc1 - 2020-04-28

- Strings are now encoded as utf8 binaries in the generated Erlang.
- HTML documentation can now be generated from Gleam code by running `gleam build --doc`.
- Gleam code can be formatted using the `gleam format` command.
- The pipe operator `|>` will now attempt to insert the left hand side as the
  first argument to the right hand side if the right hand side is a call,
  removing the need for function capture boilerplate.
- A `record.label` syntax can now be used to access the fields of a custom
  type that have a single record variant.
- Anonymous functions can now have return type annotations.
- There is a `todo` keyword for type checking functions that have not yet been
  implemented.
- Tuples can be indexed into using the `var.1` syntax.
- `>`, `>=`, `<`, and `<=` operators are now supported in case clause guards
  and can be used to check the ordering of integers.
- `>.`, `>=.`, `<.`, and `<=.` operators are now supported in case clause
  guards and can be used to check the ordering of floats.
- The list prepend syntax is now `[x, ..y]`. The old `[x | y]` syntax is
  deprecated but will continue to work for now. The formatter will rewrite the
  old syntax to the new.
- Add new assert syntax for binding variables `assert Ok(x) = result`. In the
  future this will allow you to use a pattern that does not match all values.
- Added support for int and float literals in guards.
- Color codes are now only emitted in error output for interactive terminal
  sessions.
- Added a new `..` syntax for discarding the remaining fields of a record.
- Using the same variable name multiple times in the same pattern will now
  raise an error.
- Discard can now be omitted in list tails in patterns, ie `[x, ..]` is the
  same as `[x, .._]`. The former is the preferred version and is emitted by the
  formatter.

## v0.7.1 - 2020-03-03

- Projects generated with `gleam new` use `stdlib` version 0.7.0.

## v0.7.0 - 2020-03-01

[Release Blog Post](https://lpil.uk/blog/gleam-v0.7-released/)

## v0.7.0-rc1 - 2020-02-28

- Type aliases can be defined to give concise names to frequently used types.
- Case expression clauses may have guards which can be used to require
  equality between specified variables in order for the clause to match.
- Case expression clauses may have alternative patterns, enabling one clause
  to match for multiple different possible patterns.
- Types may now be used before they are defined within their defining module.
- Fixed a bug where import paths would not be correctly resolved on Windows.
- Added job to create precompiled binary for 64-bit Windows when releasing.
- `gleam new` now creates a project that uses `actions/checkout@v2.0.0` in its
  GitHub actions workflow.
- Labelled argument in functions may now be discarded by prefixing the name
  with an underscore, like unlabelled arguments.
- Sub-patterns can have names assigned to them within a pattern using the `as`
  keyword.
- The format of compiler error messages printed to the console has been
  improved by upgrading to a newer version of the codespan-reporting library.
- Type variables in the given and expected types will now be printed with the
  same name in type error messages if they are equivalent.
- A friendly error message is rendered when a case expression clause has the
  incorrect number of patterns for the subjects.
- A friendly error message is rendered when a .gleam file cannot be read.
- A friendly error message is rendered when the `gleam new` command fails to
  write the new project to the file system.
- A friendly error message is rendered when there is a cycle formed by module
  imports.
- Top level types are now printed in error messages for type parameter mismatches.
- The `gen` directory is now deleted before each compilation.
- `gleam new` now includes installation instructions for Hex packages in the
  generated README.
- `gleam new` now accepts a `--description` flag for including a description of
  the project in the README and `.app.src` file.
- Fixed a bug where variable names would be incorrectly generated in some
  situations when variable names are reused during and after a case
  expression.
- Performance of the Erlang code generator has been improved by removing some
  vector allocations.
- An error is emitted when multiple types with the same name are defined in or
  imported into a module.

## v0.6.0 - 2019-12-25 🎄

[Release Blog Post](https://lpil.uk/blog/gleam-v0.6-released/)

- Function capture syntax now supports labelled arguments.

## v0.6.0-rc1 - 2019-12-23

- Syntax for defining structs and enums have been unified into a singular
  custom type definition statement. Instances of these custom types are called
  records.
- Anonymous structs have been renamed tuples.
- Values and types can be given a new name when imported in the unqualified
  fashion using the `import mod.{value as name}` syntax.
- An error will be emitted if multiple values constructors are defined with
  the same name in a module.

## v0.5.1 - 2019-12-23

- Fixed a bug where invalid Erlang would be generated when using a local
  private function as a value.

## v0.5.0 - 2019-12-16

[Release Blog Post](https://lpil.uk/blog/gleam-v0.5-released/)

- Enum constructor arguments can now be labelled, allowing arguments to be
  given by name at the call site.
- An Erlang header file with a record definition is generated for each Gleam
  struct defined.
- `gleam new` creates a project at v1.0.0.
- Function calls are now properly escaped when the function name conflicts
  with an Erlang keyword.
- References to unqualified imported functions now generate correct Erlang
  code.
- Fixed a bug where variable rebinding would generate incorrect code in some
  case expressions.
- Fixed a bug where variable rebinding of function arguments would generate
  incorrect code.

## v0.5.0-rc1 - 2019-11-26

- Function arguments can be labelled, allowing arguments to be given by name
  at the call site.
- `case` expressions now accept multiple subjects, enabling pattern matching
  on multiple values simultaneously.
- Values and types can be imported from modules and references in an
  unqualified fashion.
- Named structs now have their name as the first element in the generated
  Erlang code. This enabled easier use from Erlang by defining records for
  them, as well as slightly clearer printf debugging.
- Anonymous structs have been introduced, serving as a quick and generic
  alternative to declared structs and as a format for interop with Erlang
  tuples.
- `gleam new` now accepts a `--template` flag to generate different styles of
  project. An OTP application template has been added alongside the existing
  OTP library template.
- `gleam new` now creates configuration for GitHub Actions, making Gleam
  projects ready for continuous integration out of the box.
- The syntax for defining enums, case expressions, and blocks has been changed
  to a syntax closer to that found in the C family of languages.
- The source code preview for functions that return a type incompatible with
  the functions annotations has been improved to be more precise.
- A helpful error message is rendered if an enum field contains a generic type
  that has not been declared.
- A bug has been fixed in which type mismatch errors originating from pattern
  matching would sometimes display the incorrect expected type.

## v0.4.2 - 2019-10-22

- Fixed a crash when an incorrect number of labelled struct arguments are
  given.
- Fixed a struct labelled argument being incorrect reported as already given.

## v0.4.1 - 2019-09-29

- Struct types with parameterised fields are now registered with the correct
  number of type parameters.

## v0.4.0 - 2019-09-19

[Release Blog Post](https://lpil.uk/blog/gleam-v0.4-released/)

- The struct data type has be introduced. Structs are pre-declared user
  defined data types with named fields and constant access time.
- The map and tuple data types has been removed, replaced by the struct data
  type.
- The generated code no longer contains export statements if no functions are
  exported from a module.
- Comparison operators have been specialised to operate only on Ints.
- The `>.` `>=.` `<.` and `<=.` comparison operators have been added for
  comparing Floats.
- It is now an error to export an enum which has a constructor that takes a
  private type as an argument.
- The error messages for defining multiple modules with the same name and for
  importing test modules into application code have been improved.
- Numbers are now permitted in type names and constructors.
- The `Nil` constructor will no longer erroneously be of type `Int`.

## v0.3.0 - 2019-08-08

[Release Blog Post](https://lpil.uk/blog/gleam-v0.3-released/)

- New project structure can be generated with the `gleam new` command.
- Functions can be annotated with their argument and return types. This may be
  used to restrict the function to a less general type than inferred by the
  compiler, or purely for documentation purposes.
- External function names and their target functions are now escaped in the
  generated code if they collide with Erlang keywords such as `catch` or `or`.
- Type error arising from the arguments of function calls have more accurate
  error diagnostics.
- Precompiled Gleam binaries are now available on the GitHub release page.
- Precompiled Docker images containing the Gleam binary are now available on
  DockerHub.
- The formatting of the Erlang code rendered by the compiler has been altered
  to improve legibility.
- A helpful error message is now rendered if the shorthand anonymous function
  syntax is used with too many underscores.
- A helpful error message is now rendered when attempting to import an unknown
  module.

## v0.2.0 - 2019-06-25

- Modules can now live within namespaces such as `my_app/user/profile`.
- The name of the variable created can be specified when importing a module
  using the `import my_mod as name` syntax.
- Function names and atoms are now escaped in the generated code if they
  collide with Erlang keywords such as `catch` or `or`.
- There is a shorthand syntax for prepending multiple elements to a list.
  `[1, 2, 3 | my_list]`

## v0.1.2 - 2019-05-12

- Types containing more than 26 type variables will no longer render with
  invalid type variable names.
- Types in error messages no longer have extra indentation that increases as
  the type gets larger.
- There is a new type `Nil` which is occupied by a single value (`Nil`). This
  type is used to represent the absence of a value and is commonly used with
  `Result` to model a value that is either present (`Ok(value)`) or absent
  (`Error(Nil)`).
- Zero arity enum constructors now generate the correct Erlang when used in
  modules other than the one they are defined in.

## v0.1.1 - 2019-04-28

- Error messages now display the path of the file containing the problem.
- Maps and modules with erroneous extra fields now have a custom error
  message.
- Rows with tails that are unbound type variables are now correctly unified in
  the type system. This fixes a bug in which maps and modules may sometimes
  fail to type check when there is no error.

## v0.1.0 - 2019-04-15

[Release Blog Post](https://lpil.uk/blog/hello-gleam/)

- Initial release!<|MERGE_RESOLUTION|>--- conflicted
+++ resolved
@@ -13,12 +13,9 @@
   completion.
 - A warning is now emitted when using `list.length` to check for the empty list,
   which is slow compared to checking for equality or pattern matching (#2180).
-<<<<<<< HEAD
-- The `gleam docs build` command gains the `--open` flag to open the docs after they are generated (#2188).
-=======
 - The new `gleam remove <package_name>` can be used to remove dependencies
   from a Gleam project.
->>>>>>> c078e228
+- The `gleam docs build` command gains the `--open` flag to open the docs after they are generated (#2188).
 
 ## v0.29.0 - 2023-05-23
 
